--- conflicted
+++ resolved
@@ -140,13 +140,8 @@
         | otherwise = (0  , x     , x - 1)
 
     y      = log x
-<<<<<<< HEAD
-    k      = x * (y-1) - 0.5 * y + alr2pi
-    alr2pi = 0.918938533204673
     maxGood = 2.559984e305
-=======
     k      = x * (y-1) - 0.5 * y + m_ln_sqrt_2_pi
->>>>>>> 3ac94bf7
 
     x1 = 1 / x
     x2 = x1 * x1
